--- conflicted
+++ resolved
@@ -75,7 +75,6 @@
             .execute()
         return response.data[0]
     
-<<<<<<< HEAD
     # ========== GitHub Portfolio Methods ==========
     
     @staticmethod
@@ -328,7 +327,6 @@
         grouped["github"] = grouped["github"][:top_k]
         
         return grouped
-=======
     @staticmethod
     def search_student_resume(
         student_id: str,
@@ -351,5 +349,4 @@
             "student_id", student_id 
         ).execute()
         
-        return response.data
->>>>>>> b5498001
+        return response.data