--- conflicted
+++ resolved
@@ -5,12 +5,9 @@
 from services.supabase_client import supabase
 from fastapi.middleware.cors import CORSMiddleware
 from routes.resume_routes import router as resume_router
-<<<<<<< HEAD
 from routes.chat_routes import router as chat_router
 from routes.github_routes import router as github_router
-=======
 from routes.student_routes import router as student_router
->>>>>>> b5498001
 import uvicorn
 import os 
 
@@ -52,13 +49,10 @@
 
 # resume routes
 app.include_router(resume_router, prefix="/resume", tags=["Resume Helper"])
-<<<<<<< HEAD
 
 # github routes
 app.include_router(github_router, prefix="/github", tags=["GitHub Helper"])
-=======
 app.include_router(student_router, prefix="/student", tags=["Student Helper"])
->>>>>>> b5498001
     
 @app.get("/profiles", tags=["Supabase Helper"])
 def get_profiles():
